package router

import (
	"net/http"
	"sync"

	"github.com/rs/zerolog"
	"golang.org/x/oauth2"

	"github.com/nais/wonderwall/pkg/config"
	"github.com/nais/wonderwall/pkg/cookie"
	"github.com/nais/wonderwall/pkg/crypto"
	"github.com/nais/wonderwall/pkg/loginstatus"
	"github.com/nais/wonderwall/pkg/openid"
	"github.com/nais/wonderwall/pkg/session"
)

type Handler struct {
<<<<<<< HEAD
	Config       config.Config
	Cookies      cookie.Options
	Crypter      crypto.Crypter
	OauthConfig  oauth2.Config
	Provider     openid.Provider
	Sessions     session.Store
	Httplogger   zerolog.Logger
	lock         sync.Mutex
	tokenRestore TokenRestore
}

type TokenRestore struct {
	ActiveSession bool
	lock          sync.Mutex
=======
	Config        config.Config
	CookieOptions cookie.Options
	Crypter       crypto.Crypter
	OauthConfig   oauth2.Config
	Loginstatus   loginstatus.Client
	Provider      openid.Provider
	Sessions      session.Store
	lock          sync.Mutex
	Httplogger    zerolog.Logger
>>>>>>> 5373360c
}

func NewHandler(
	cfg config.Config,
	crypter crypto.Crypter,
	httplogger zerolog.Logger,
	provider openid.Provider,
	sessionStore session.Store,
) (*Handler, error) {
	oauthConfig := oauth2.Config{
		ClientID: provider.GetClientConfiguration().GetClientID(),
		Endpoint: oauth2.Endpoint{
			AuthURL:  provider.GetOpenIDConfiguration().AuthorizationEndpoint,
			TokenURL: provider.GetOpenIDConfiguration().TokenEndpoint,
		},
		RedirectURL: provider.GetClientConfiguration().GetRedirectURI(),
		Scopes:      provider.GetClientConfiguration().GetScopes(),
	}
	loginstatusClient := loginstatus.NewClient(cfg.Loginstatus, http.DefaultClient)

	return &Handler{
<<<<<<< HEAD
		Config:      cfg,
		Cookies:     cookie.DefaultOptions(),
		Crypter:     crypter,
		Httplogger:  httplogger,
		lock:        sync.Mutex{},
		OauthConfig: oauthConfig,
		Provider:    provider,
		Sessions:    sessionStore,
		tokenRestore: TokenRestore{
			ActiveSession: true,
			lock:          sync.Mutex{},
		},
=======
		Config:        cfg,
		CookieOptions: cookie.DefaultOptions(),
		Crypter:       crypter,
		Httplogger:    httplogger,
		lock:          sync.Mutex{},
		Loginstatus:   loginstatusClient,
		OauthConfig:   oauthConfig,
		Provider:      provider,
		Sessions:      sessionStore,
>>>>>>> 5373360c
	}, nil
}<|MERGE_RESOLUTION|>--- conflicted
+++ resolved
@@ -16,22 +16,6 @@
 )
 
 type Handler struct {
-<<<<<<< HEAD
-	Config       config.Config
-	Cookies      cookie.Options
-	Crypter      crypto.Crypter
-	OauthConfig  oauth2.Config
-	Provider     openid.Provider
-	Sessions     session.Store
-	Httplogger   zerolog.Logger
-	lock         sync.Mutex
-	tokenRestore TokenRestore
-}
-
-type TokenRestore struct {
-	ActiveSession bool
-	lock          sync.Mutex
-=======
 	Config        config.Config
 	CookieOptions cookie.Options
 	Crypter       crypto.Crypter
@@ -41,7 +25,12 @@
 	Sessions      session.Store
 	lock          sync.Mutex
 	Httplogger    zerolog.Logger
->>>>>>> 5373360c
+	tokenRestore  TokenRestore
+}
+
+type TokenRestore struct {
+	ActiveSession bool
+	lock          sync.Mutex
 }
 
 func NewHandler(
@@ -63,20 +52,6 @@
 	loginstatusClient := loginstatus.NewClient(cfg.Loginstatus, http.DefaultClient)
 
 	return &Handler{
-<<<<<<< HEAD
-		Config:      cfg,
-		Cookies:     cookie.DefaultOptions(),
-		Crypter:     crypter,
-		Httplogger:  httplogger,
-		lock:        sync.Mutex{},
-		OauthConfig: oauthConfig,
-		Provider:    provider,
-		Sessions:    sessionStore,
-		tokenRestore: TokenRestore{
-			ActiveSession: true,
-			lock:          sync.Mutex{},
-		},
-=======
 		Config:        cfg,
 		CookieOptions: cookie.DefaultOptions(),
 		Crypter:       crypter,
@@ -86,6 +61,9 @@
 		OauthConfig:   oauthConfig,
 		Provider:      provider,
 		Sessions:      sessionStore,
->>>>>>> 5373360c
+		tokenRestore: TokenRestore{
+			ActiveSession: true,
+			lock:          sync.Mutex{},
+		},
 	}, nil
 }