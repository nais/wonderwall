package router

import (
	"fmt"
	"net/http"
	"net/url"

	log "github.com/sirupsen/logrus"

	"github.com/nais/wonderwall/pkg/router/request"
)

// Logout triggers self-initiated for the current user
func (h *Handler) Logout(w http.ResponseWriter, r *http.Request) {
	u, err := url.Parse(h.Provider.GetOpenIDConfiguration().EndSessionEndpoint)
	if err != nil {
		h.InternalError(w, r, fmt.Errorf("logout: parsing end session endpoint: %w", err))
		return
	}

	var idToken string

<<<<<<< HEAD
	// do not want to refresh a logout
	h.Config.RefreshToken = false
	sess, err := h.getSessionFromCookie(w, r)
	if err == nil && sess != nil {
		idToken = sess.IDToken
		err = h.destroySession(w, r, h.localSessionID(sess.ExternalSessionID))
=======
	sessionData, err := h.getSessionFromCookie(w, r)
	if err == nil && sessionData != nil {
		idToken = sessionData.IDToken
		err = h.destroySession(w, r, h.localSessionID(sessionData.ExternalSessionID))
>>>>>>> 5373360c
		if err != nil {
			h.InternalError(w, r, fmt.Errorf("logout: destroying session: %w", err))
			return
		}

		log.WithField("claims", sessionData.Claims).Infof("logout: successful logout")
	}

	h.deleteCookie(w, SessionCookieName, h.CookieOptions)

	if h.Config.Loginstatus.Enabled {
		h.Loginstatus.ClearCookie(w, h.CookieOptions)
	}

	v := u.Query()

	postLogoutURI := request.PostLogoutRedirectURI(r, h.Provider.GetClientConfiguration().GetPostLogoutRedirectURI())
	if len(postLogoutURI) > 0 {
		v.Add("post_logout_redirect_uri", postLogoutURI)
	}

	if len(idToken) > 0 {
		v.Add("id_token_hint", idToken)
	}

	u.RawQuery = v.Encode()

	http.Redirect(w, r, u.String(), http.StatusTemporaryRedirect)
}<|MERGE_RESOLUTION|>--- conflicted
+++ resolved
@@ -20,19 +20,12 @@
 
 	var idToken string
 
-<<<<<<< HEAD
 	// do not want to refresh a logout
 	h.Config.RefreshToken = false
-	sess, err := h.getSessionFromCookie(w, r)
-	if err == nil && sess != nil {
-		idToken = sess.IDToken
-		err = h.destroySession(w, r, h.localSessionID(sess.ExternalSessionID))
-=======
 	sessionData, err := h.getSessionFromCookie(w, r)
 	if err == nil && sessionData != nil {
 		idToken = sessionData.IDToken
 		err = h.destroySession(w, r, h.localSessionID(sessionData.ExternalSessionID))
->>>>>>> 5373360c
 		if err != nil {
 			h.InternalError(w, r, fmt.Errorf("logout: destroying session: %w", err))
 			return
