--- conflicted
+++ resolved
@@ -34,16 +34,11 @@
 		sessionData, err := h.GetSessionFallback(r)
 		assert.NoError(t, err)
 		assert.Equal(t, "sid", sessionData.ExternalSessionID)
-<<<<<<< HEAD
-		assert.Equal(t, "access_token", sessionData.AccessToken)
-		assert.Equal(t, "id_token", sessionData.IDToken)
-		assert.Equal(t, "refresh_token", sessionData.RefreshToken)
-=======
 		assert.Equal(t, tokens.AccessToken.GetSerialized(), sessionData.AccessToken)
 		assert.Equal(t, tokens.IDToken.GetSerialized(), sessionData.IDToken)
+		assert.Equal(t, tokens.RefreshToken.GetSerialized(), sessionData.RefreshToken)
 		assert.Equal(t, "id-token-jti", sessionData.Claims.IDTokenJti)
 		assert.Equal(t, "access-token-jti", sessionData.Claims.AccessTokenJti)
->>>>>>> 5373360c
 	})
 }
 
@@ -54,12 +49,8 @@
 	// request should set session cookies in response
 	writer := httptest.NewRecorder()
 	expiresIn := time.Minute
-<<<<<<< HEAD
-	data := session.NewData("sid", "access_token", "id_token", "refresh_token", 0)
-=======
 	tokens := makeTokens(provider)
-	data := session.NewData("sid", tokens)
->>>>>>> 5373360c
+	data := session.NewData("sid", tokens, 0)
 	err := h.SetSessionFallback(writer, data, expiresIn)
 	assert.NoError(t, err)
 
@@ -83,7 +74,7 @@
 		},
 		{
 			cookieName: h.SessionFallbackRefreshTokenCookieName(),
-			want:       "refresh_token",
+			want:       tokens.RefreshToken.GetSerialized(),
 		},
 	} {
 		assertCookieExists(t, h, test.cookieName, test.want, cookies)
@@ -124,11 +115,7 @@
 func makeRequestWithFallbackCookies(t *testing.T, h *router.Handler, tokens *jwt.Tokens) *http.Request {
 	writer := httptest.NewRecorder()
 	expiresIn := time.Minute
-<<<<<<< HEAD
-	data := session.NewData("sid", "access_token", "id_token", "refresh_token", 0)
-=======
-	data := session.NewData("sid", tokens)
->>>>>>> 5373360c
+	data := session.NewData("sid", tokens, 0)
 	err := h.SetSessionFallback(writer, data, expiresIn)
 	assert.NoError(t, err)
 
@@ -206,8 +193,20 @@
 		log.Fatalf("parsing signed access_token: %+v", err)
 	}
 
+	refreshToken := jwtlib.New()
+	accessToken.Set("jti", "access-token-jti")
+	signedRefreshToken, err := jwtlib.Sign(refreshToken, jwa.RS256, signer)
+	if err != nil {
+		log.Fatalf("signing refresh_token: %+v", err)
+	}
+	parsedRefreshToken, err := jwtlib.Parse(signedRefreshToken)
+	if err != nil {
+		log.Fatalf("parsing signed refresh_token: %+v", err)
+	}
+
 	return &jwt.Tokens{
-		IDToken:     jwt.NewIDToken(string(signedIdToken), parsedIdToken),
-		AccessToken: jwt.NewAccessToken(string(signedAccessToken), parsedAccessToken),
+		IDToken:      jwt.NewIDToken(string(signedIdToken), parsedIdToken),
+		AccessToken:  jwt.NewAccessToken(string(signedAccessToken), parsedAccessToken),
+		RefreshToken: jwt.NewRefreshTokenToken(string(signedRefreshToken), parsedRefreshToken),
 	}
 }