package openid

import (
	"github.com/lestrrat-go/jwx/jwt"
)

<<<<<<< HEAD
type Token interface {
	Validate(opts ...jwt.ValidateOption) error
	GetStringClaim(claim string) (string, error)
	GetRaw() string
	GetTokenType() string
	GetToken() jwt.Token
=======
type IDToken struct {
	Raw   string
	Token jwt.Token
}

func (in *IDToken) Validate(opts ...jwt.ValidateOption) error {
	err := jwt.Validate(in.Token, opts...)
	if err != nil {
		return fmt.Errorf("validating id_token: %w", err)
	}

	return nil
}

func (in *IDToken) GetStringClaim(claim string) (string, error) {
	gotClaim, ok := in.Token.Get(claim)
	if !ok {
		return "", fmt.Errorf("missing required '%s' claim in id_token", claim)
	}

	claimString, ok := gotClaim.(string)
	if !ok {
		return "", fmt.Errorf("'%s' claim is not a string", claim)
	}

	return claimString, nil
}

func ParseIDToken(jwks jwk.Set, token *oauth2.Token) (*IDToken, error) {
	raw, ok := token.Extra("id_token").(string)
	if !ok {
		return nil, fmt.Errorf("missing id_token in token response")
	}

	parseOpts := []jwt.ParseOption{
		jwt.WithKeySet(jwks),
		jwt.InferAlgorithmFromKey(true),
	}
	idToken, err := jwt.Parse([]byte(raw), parseOpts...)
	if err != nil {
		return nil, fmt.Errorf("parsing jwt: %w", err)
	}

	result := &IDToken{
		Raw:   raw,
		Token: idToken,
	}

	return result, nil
>>>>>>> 2668963e
}<|MERGE_RESOLUTION|>--- conflicted
+++ resolved
@@ -1,17 +1,13 @@
 package openid
 
 import (
+	"fmt"
+
+	"github.com/lestrrat-go/jwx/jwk"
 	"github.com/lestrrat-go/jwx/jwt"
+	"golang.org/x/oauth2"
 )
 
-<<<<<<< HEAD
-type Token interface {
-	Validate(opts ...jwt.ValidateOption) error
-	GetStringClaim(claim string) (string, error)
-	GetRaw() string
-	GetTokenType() string
-	GetToken() jwt.Token
-=======
 type IDToken struct {
 	Raw   string
 	Token jwt.Token
@@ -61,5 +57,4 @@
 	}
 
 	return result, nil
->>>>>>> 2668963e
 }