--- conflicted
+++ resolved
@@ -19,21 +19,21 @@
 	assert.NoError(t, err)
 	crypter := crypto.NewCrypter(key)
 
-<<<<<<< HEAD
-	data := session.NewData("myid", "accesstoken", "idtoken", "refresh_token", 1)
-=======
 	idToken := jwtlib.New()
 	idToken.Set("jti", "id-token-jti")
 
 	accessToken := jwtlib.New()
 	accessToken.Set("jti", "access-token-jti")
 
+	refreshToken := jwtlib.New()
+	refreshToken.Set("jti", "refresh-token-jti")
+
 	tokens := &jwt.Tokens{
-		IDToken:     jwt.NewIDToken("id_token", idToken),
-		AccessToken: jwt.NewAccessToken("access_token", accessToken),
+		IDToken:      jwt.NewIDToken("id_token", idToken),
+		AccessToken:  jwt.NewAccessToken("access_token", accessToken),
+		RefreshToken: jwt.NewRefreshTokenToken("refresh_token", refreshToken),
 	}
-	data := session.NewData("myid", tokens)
->>>>>>> 5373360c
+	data := session.NewData("myid", tokens, 1)
 
 	encryptedData, err := data.Encrypt(crypter)
 	assert.NoError(t, err)
